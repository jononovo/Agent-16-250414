--- conflicted
+++ resolved
@@ -141,114 +141,7 @@
   return (
     <div className="w-full">
       <form onSubmit={handleSubmit}>
-<<<<<<< HEAD
-        <CardContent className="space-y-4">
-          {checkingStatus ? (
-            <div className="py-4 flex flex-col items-center justify-center space-y-2">
-              <RefreshCw className="animate-spin h-6 w-6 text-primary" />
-              <p className="text-sm text-muted-foreground">Checking for existing API keys...</p>
-            </div>
-          ) : (
-            <>
-              <div className="space-y-2">
-                <Label htmlFor="claude-api-key" className="flex items-center gap-1">
-                  <Lock size={14} />
-                  Claude API Key
-                </Label>
-                <Input
-                  id="claude-api-key"
-                  type="password"
-                  placeholder="sk-ant-api..."
-                  value={claudeApiKey}
-                  onChange={(e) => {
-                    // If the input previously showed the placeholder text for existing key, clear it on edit
-                    if (claudeApiKey === '[API key already configured]') {
-                      setClaudeApiKey('');
-                    } else {
-                      setClaudeApiKey(e.target.value);
-                    }
-                  }}
-                  onClick={() => {
-                    // Clear placeholder text when clicked
-                    if (claudeApiKey === '[API key already configured]') {
-                      setClaudeApiKey('');
-                    }
-                  }}
-                  className="font-mono"
-                />
-                <p className="text-xs text-muted-foreground">
-                  Used for Claude AI text generation. Get a key from{" "}
-                  <a href="https://console.anthropic.com/" target="_blank" rel="noreferrer" className="text-primary hover:underline">
-                    Anthropic Console
-                  </a>
-                </p>
-              </div>
-              
-              <div className="space-y-2">
-                <Label htmlFor="perplexity-api-key" className="flex items-center gap-1">
-                  <Lock size={14} />
-                  Perplexity API Key
-                </Label>
-                <Input
-                  id="perplexity-api-key"
-                  type="password"
-                  placeholder="pplx-..."
-                  value={perplexityApiKey}
-                  onChange={(e) => {
-                    // If the input previously showed the placeholder text for existing key, clear it on edit
-                    if (perplexityApiKey === '[API key already configured]') {
-                      setPerplexityApiKey('');
-                    } else {
-                      setPerplexityApiKey(e.target.value);
-                    }
-                  }}
-                  onClick={() => {
-                    // Clear placeholder text when clicked
-                    if (perplexityApiKey === '[API key already configured]') {
-                      setPerplexityApiKey('');
-                    }
-                  }}
-                  className="font-mono"
-                />
-                <p className="text-xs text-muted-foreground">
-                  Used for Perplexity AI nodes. Get a key from{" "}
-                  <a href="https://www.perplexity.ai/settings/api" target="_blank" rel="noreferrer" className="text-primary hover:underline">
-                    Perplexity API Settings
-                  </a>
-                </p>
-              </div>
-            </>
-          )}
-        </CardContent>
-        
-        <CardFooter className="justify-between">
-          {onClose && (
-            <Button type="button" variant="outline" onClick={onClose} disabled={checkingStatus}>
-              Cancel
-            </Button>
-          )}
-          <Button type="submit" disabled={loading || success || checkingStatus}>
-            {checkingStatus ? (
-              <span className="flex items-center gap-1">
-                <RefreshCw className="animate-spin" size={16} />
-                Checking...
-              </span>
-            ) : loading ? (
-              <span className="flex items-center gap-1">
-                <Key className="animate-pulse" size={16} />
-                Saving...
-              </span>
-            ) : success ? (
-              <span className="flex items-center gap-1">
-                <Check size={16} className="text-green-500" />
-                Saved
-              </span>
-            ) : (
-              <span className="flex items-center gap-1">
-                <Save size={16} />
-                Save API Keys
-              </span>
-=======
+
         <div className="space-y-6">
           <div className="space-y-2">
             <Label htmlFor="claude-api-key" className="flex items-center gap-1 text-base">
@@ -297,7 +190,6 @@
               <Button type="button" variant="outline" onClick={onClose} className="mr-2">
                 Cancel
               </Button>
->>>>>>> 8dfa5f59
             )}
             <Button type="submit" disabled={loading || success}>
               {loading ? (
